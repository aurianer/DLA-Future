//
// Distributed Linear Algebra with Future (DLAF)
//
// Copyright (c) 2018-2019, ETH Zurich
// All rights reserved.
//
// Please, refer to the LICENSE file in the root directory.
// SPDX-License-Identifier: BSD-3-Clause
//
#pragma once

/// @file

<<<<<<< HEAD
#include <atomic>
#include <memory>
#include <utility>

#include <mpi.h>

#include <hpx/config.hpp>
#include <hpx/include/async.hpp>
#include <hpx/include/parallel_executors.hpp>
#include <hpx/include/thread_executors.hpp>
#include <hpx/lcos/future.hpp>
#include <hpx/parallel/executors/execution_fwd.hpp>
#include <hpx/util/yield_while.hpp>

#ifdef HPX_HAVE_LIB_ASYNC_MPI
#include <hpx/modules/async_mpi.h>
#endif

#include "dlaf/communication/communicator.h"
#include "dlaf/communication/init.h"
=======
#include <hpx/include/parallel_executors.hpp>
#include <hpx/include/threads.hpp>
>>>>>>> 1961abd8

namespace dlaf {
namespace comm {

#ifdef HPX_HAVE_LIB_ASYNC_MPI

/// An executor based on John's upstream HPX polling mechanism.
class mpi_polling_executor {
  Communicator comm_;
  hpx::mpi::experimental::enable_user_polling enable_polling_;

public:
  // Associate the parallel_execution_tag executor tag type as a default with this executor.
  using execution_category = hpx::parallel::execution::parallel_execution_tag;

  mpi_polling_executor(Communicator comm) : comm_(std::move(comm)), enable_polling_("default") {}

  constexpr bool operator==(const executor& rhs) const noexcept {
    return comm_ == rhs.comm_;
  }

  constexpr bool operator!=(const executor& rhs) const noexcept {
    return !(*this == rhs);
  }

  constexpr const executor& context() const noexcept {
    return *this;
  }

  Communicator comm() const noexcept {
    return comm_;
  }

  template <typename F, typename... Ts>
  hpx::future<void> async_execute(F f, Ts... ts) noexcept {
    return hpx::mpi::experimental::detail::async(f, ts..., comm_);
  }
};

#endif

/// An executor for MPI calls.
class executor {
  Communicator comm_;
  hpx::threads::executors::pool_executor ex_;

public:
  // Associate the parallel_execution_tag executor tag type as a default with this executor.
  using execution_category = hpx::parallel::execution::parallel_execution_tag;

  executor(Communicator comm)
      : comm_(std::move(comm)), ex_("default", hpx::threads::thread_priority_high) {}

  executor(std::string pool, Communicator comm)
      : comm_(std::move(comm)), ex_(pool, hpx::threads::thread_priority_high) {}

  constexpr bool operator==(const executor& rhs) const noexcept {
    return comm_ == rhs.comm_ && ex_ == rhs.ex_;
  }

  constexpr bool operator!=(const executor& rhs) const noexcept {
    return !(*this == rhs);
  }

  constexpr const executor& context() const noexcept {
    return *this;
  }

  Communicator comm() const noexcept {
    return comm_;
  }

  /// The function only accepts non-blocking MPI routines. Both MPI_THREAD_MULTIPLE and
  /// MPI_THREAD_SERIALIZED are supported.
  ///
  /// Example usage:
  ///
  /// ```
  /// ex.async_execute(MPI_Irecv, recv_ptr, num_recv_elems, MPI_DOUBLE, src_rank, tag);
  /// ```
  ///
  /// compared to the usual MPI non-blocking call:
  ///
  /// ```
  /// MPI_Irecv(recv_ptr, num_recv_elems, MPI_DOUBLE, src_rank, tag, comm, &request);
  /// ```
  ///
  /// there are two differences
  ///
  /// 1) MPI_Comm (comm) doesn't need to be specified as it is passed by the executor
  /// 2) MPI_Request (request) is omitted as it is handled internally in async()
  ///
  template <typename F, typename... Ts>
  hpx::future<void> async_execute(F f, Ts... ts) noexcept {
    // Note that the call is made inline instead of being wrapped in a task. This is to avoid overheads
    // with task creations and to allow MPI calls on the same executor/communicator to be easily ordered
    // within the task they are made.
    MPI_Request req;
    mpi_invoke(f, ts..., comm_, &req);

    return hpx::async(ex_, [req]() mutable {
      // Yield until non-blocking communication completes.
      hpx::util::yield_while([&req] {
        int flag;
        mpi_invoke(MPI_Test, &req, &flag, MPI_STATUS_IGNORE);
        return flag == 0;
      });
    });
  }
};

}
}

namespace hpx {
namespace parallel {
namespace execution {

template <>
struct is_two_way_executor<dlaf::comm::executor> : std::true_type {};

}
}
}<|MERGE_RESOLUTION|>--- conflicted
+++ resolved
@@ -11,7 +11,6 @@
 
 /// @file
 
-<<<<<<< HEAD
 #include <atomic>
 #include <memory>
 #include <utility>
@@ -19,12 +18,11 @@
 #include <mpi.h>
 
 #include <hpx/config.hpp>
+#include <hpx/future.hpp>
 #include <hpx/include/async.hpp>
 #include <hpx/include/parallel_executors.hpp>
 #include <hpx/include/thread_executors.hpp>
-#include <hpx/lcos/future.hpp>
-#include <hpx/parallel/executors/execution_fwd.hpp>
-#include <hpx/util/yield_while.hpp>
+#include <hpx/modules/execution_base.hpp>
 
 #ifdef HPX_HAVE_LIB_ASYNC_MPI
 #include <hpx/modules/async_mpi.h>
@@ -32,10 +30,6 @@
 
 #include "dlaf/communication/communicator.h"
 #include "dlaf/communication/init.h"
-=======
-#include <hpx/include/parallel_executors.hpp>
-#include <hpx/include/threads.hpp>
->>>>>>> 1961abd8
 
 namespace dlaf {
 namespace comm {
@@ -92,15 +86,15 @@
   executor(std::string pool, Communicator comm)
       : comm_(std::move(comm)), ex_(pool, hpx::threads::thread_priority_high) {}
 
-  constexpr bool operator==(const executor& rhs) const noexcept {
+  bool operator==(const executor& rhs) const noexcept {
     return comm_ == rhs.comm_ && ex_ == rhs.ex_;
   }
 
-  constexpr bool operator!=(const executor& rhs) const noexcept {
+  bool operator!=(const executor& rhs) const noexcept {
     return !(*this == rhs);
   }
 
-  constexpr const executor& context() const noexcept {
+  const executor& context() const noexcept {
     return *this;
   }
 
