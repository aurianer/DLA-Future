//
// Distributed Linear Algebra with Future (DLAF)
//
// Copyright (c) 2018-2022, ETH Zurich
// All rights reserved.
//
// Please, refer to the LICENSE file in the root directory.
// SPDX-License-Identifier: BSD-3-Clause
//
#pragma once

#include <type_traits>
#include <utility>

#include <pika/execution.hpp>

#include "dlaf/sender/policy.h"
#include "dlaf/sender/transform.h"

/// Helper macro for generating overloads of algorithms that work with senders. The overloads will be
/// named fname. callable is the callable object that will be used internall for the transform. It
/// generates three overloads:
///
/// 1. One that takes a policy and a sender. The sender must send the required types of arguments for the
///    callable (e.g. tiles and constants for a tile algorithm).
/// 2. One that takes only a policy. This overload returns a partially applied algorithm that can be used
///    with operator|. fname(policy, sender) is equivalent to fname(policy)(sender) and sender |
///    fname(policy).
/// 3. One that takes a policy and the arguments required by the callable. This is almost equivalent to
///    calling the callable directly with the required arguments, with the difference that this overload
///    does the required synchronization before returning in cases when the callable is not blocking.
<<<<<<< HEAD
#define DLAF_MAKE_SENDER_ALGORITHM_OVERLOADS(tag, fname, callable)                               \
  template <Backend B, typename Sender,                                                          \
            typename = std::enable_if_t<pika::execution::experimental::is_sender_v<Sender>>>     \
  auto fname(const dlaf::internal::Policy<B> p, Sender&& s) {                                    \
    return dlaf::internal::transform<B, tag>(p, callable, std::forward<Sender>(s));              \
  }                                                                                              \
                                                                                                 \
  template <Backend B>                                                                           \
  auto fname(const dlaf::internal::Policy<B> p) {                                                \
    return dlaf::internal::makePartialTransform<tag>(p, callable);                               \
  }                                                                                              \
                                                                                                 \
  template <Backend B, typename T1, typename T2, typename... Ts>                                 \
  void fname(const dlaf::internal::Policy<B> p, T1&& t1, T2&& t2, Ts&&... ts) {                  \
    pika::this_thread::experimental::sync_wait(                                                  \
        fname(p, pika::execution::experimental::just(std::forward<T1>(t1), std::forward<T2>(t2), \
                                                     std::forward<Ts>(ts)...)));                 \
=======
///
/// The function name is wrapped in parentheses in the last overload to disable
/// ADL. We are only interested in forwarding to the first overload.
#define DLAF_MAKE_SENDER_ALGORITHM_OVERLOADS(fname, callable)                                      \
  template <Backend B, typename Sender,                                                            \
            typename = std::enable_if_t<pika::execution::experimental::is_sender_v<Sender>>>       \
  auto fname(const dlaf::internal::Policy<B> p, Sender&& s) {                                      \
    return dlaf::internal::transform<B>(p, callable, std::forward<Sender>(s));                     \
  }                                                                                                \
                                                                                                   \
  template <Backend B>                                                                             \
  auto fname(const dlaf::internal::Policy<B> p) {                                                  \
    return dlaf::internal::PartialTransform{p, callable};                                          \
  }                                                                                                \
                                                                                                   \
  template <Backend B, typename T1, typename T2, typename... Ts>                                   \
  void fname(const dlaf::internal::Policy<B> p, T1&& t1, T2&& t2, Ts&&... ts) {                    \
    pika::this_thread::experimental::sync_wait(                                                    \
        (fname)(p, pika::execution::experimental::just(std::forward<T1>(t1), std::forward<T2>(t2), \
                                                       std::forward<Ts>(ts)...)));                 \
>>>>>>> f333bf58
  }<|MERGE_RESOLUTION|>--- conflicted
+++ resolved
@@ -29,44 +29,24 @@
 /// 3. One that takes a policy and the arguments required by the callable. This is almost equivalent to
 ///    calling the callable directly with the required arguments, with the difference that this overload
 ///    does the required synchronization before returning in cases when the callable is not blocking.
-<<<<<<< HEAD
-#define DLAF_MAKE_SENDER_ALGORITHM_OVERLOADS(tag, fname, callable)                               \
-  template <Backend B, typename Sender,                                                          \
-            typename = std::enable_if_t<pika::execution::experimental::is_sender_v<Sender>>>     \
-  auto fname(const dlaf::internal::Policy<B> p, Sender&& s) {                                    \
-    return dlaf::internal::transform<B, tag>(p, callable, std::forward<Sender>(s));              \
-  }                                                                                              \
-                                                                                                 \
-  template <Backend B>                                                                           \
-  auto fname(const dlaf::internal::Policy<B> p) {                                                \
-    return dlaf::internal::makePartialTransform<tag>(p, callable);                               \
-  }                                                                                              \
-                                                                                                 \
-  template <Backend B, typename T1, typename T2, typename... Ts>                                 \
-  void fname(const dlaf::internal::Policy<B> p, T1&& t1, T2&& t2, Ts&&... ts) {                  \
-    pika::this_thread::experimental::sync_wait(                                                  \
-        fname(p, pika::execution::experimental::just(std::forward<T1>(t1), std::forward<T2>(t2), \
-                                                     std::forward<Ts>(ts)...)));                 \
-=======
 ///
 /// The function name is wrapped in parentheses in the last overload to disable
 /// ADL. We are only interested in forwarding to the first overload.
-#define DLAF_MAKE_SENDER_ALGORITHM_OVERLOADS(fname, callable)                                      \
+#define DLAF_MAKE_SENDER_ALGORITHM_OVERLOADS(tag, fname, callable)                                 \
   template <Backend B, typename Sender,                                                            \
             typename = std::enable_if_t<pika::execution::experimental::is_sender_v<Sender>>>       \
   auto fname(const dlaf::internal::Policy<B> p, Sender&& s) {                                      \
-    return dlaf::internal::transform<B>(p, callable, std::forward<Sender>(s));                     \
+    return dlaf::internal::transform<B, tag>(p, callable, std::forward<Sender>(s));                \
   }                                                                                                \
                                                                                                    \
   template <Backend B>                                                                             \
   auto fname(const dlaf::internal::Policy<B> p) {                                                  \
-    return dlaf::internal::PartialTransform{p, callable};                                          \
+    return dlaf::internal::makePartialTransform<tag>(p, callable);                                 \
   }                                                                                                \
                                                                                                    \
   template <Backend B, typename T1, typename T2, typename... Ts>                                   \
   void fname(const dlaf::internal::Policy<B> p, T1&& t1, T2&& t2, Ts&&... ts) {                    \
     pika::this_thread::experimental::sync_wait(                                                    \
         (fname)(p, pika::execution::experimental::just(std::forward<T1>(t1), std::forward<T2>(t2), \
-                                                       std::forward<Ts>(ts)...)));                 \
->>>>>>> f333bf58
+                                                     std::forward<Ts>(ts)...)));                   \
   }