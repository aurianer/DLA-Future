--- conflicted
+++ resolved
@@ -124,13 +124,8 @@
   auto localnrtile_rows = distr.localNrTiles().rows();
   auto localnrtile_cols = distr.localNrTiles().cols();
 
-<<<<<<< HEAD
-=======
-  common::Pipeline<comm::CommunicatorGrid> serial_comm(std::move(grid));
-
   auto this_rank = grid.rank();
 
->>>>>>> e5686ce2
   for (SizeType k = 0; k < nrtile; ++k) {
     // Create a placeholder that will store the shared futures representing the panel
     vector<hpx::shared_future<ConstTile_t>> panel(distr.localNrTiles().rows());
@@ -151,7 +146,6 @@
         // Avoid useless communication if one-column communicator and if on the last column
         if (col_comm_size > 1 && k != (mat_a.nrTiles().cols() - 1)) {
           // Broadcast the panel column-wise
-<<<<<<< HEAD
           auto send_bcast_f =
               hpx::util::unwrapping([ex = executor_mpi_col](auto&& tile, auto&& promise) mutable {
                 auto bcast_fut = comm::bcast(ex, ex.comm().rank(), tile);
@@ -159,13 +153,6 @@
                 bcast_fut.get();
               });
           hpx::dataflow(executor_hp, std::move(send_bcast_f), mat_a.read(kk), col_bcast.chain());
-=======
-
-          auto send_bcast_f = unwrapping([](auto&& tile, auto&& comm_wrapper) {
-            comm::sync::broadcast::send(comm_wrapper().colCommunicator(), tile);
-          });
-          hpx::dataflow(executor_mpi, std::move(send_bcast_f), mat_a.read(kk), serial_comm());
->>>>>>> e5686ce2
         }
 
         kk_tile = mat_a.read(kk);
@@ -174,29 +161,17 @@
         // Avoid useless communications if one-column communicator and if on the last column
         if (col_comm_size > 1 && k != (mat_a.nrTiles().cols() - 1)) {
           // Receive the diagonal tile
-<<<<<<< HEAD
-          auto recv_bcast_f = [ex = executor_mpi_col, rank = k_rank_row,
-                               tile_size = mat_a.tileSize(GlobalTileIndex(k, k))](
-                                  auto&& fut_promise) mutable -> Tile<const T, Device::CPU> {
-            memory::MemoryView<T, Device::CPU> mem_view(
-                util::size_t::mul(tile_size.rows(), tile_size.cols()));
-            Tile<T, Device::CPU> tile(tile_size, std::move(mem_view), tile_size.rows());
+          auto recv_bcast_f = [ex = executor_mpi_col, rank = kk_tile_rank.row(),
+                               tile_size =
+                                   mat_a.tileSize(kk_idx)](auto&& fut_promise) mutable -> ConstTile_t {
+            MemView_t mem_view(util::size_t::mul(tile_size.rows(), tile_size.cols()));
+            Tile_t tile(tile_size, std::move(mem_view), tile_size.rows());
             auto bcast_fut = comm::bcast(ex, rank, tile);
             fut_promise.get().set_value();
             bcast_fut.get();
             return std::move(tile);
           };
           kk_tile = hpx::dataflow(executor_hp, std::move(recv_bcast_f), col_bcast.chain());
-=======
-          auto recv_bcast_f = unwrapping([rank = kk_tile_rank.row(), tile_size = mat_a.tileSize(kk_idx)](
-                                             auto&& comm_wrapper) -> ConstTile_t {
-            MemView_t mem_view(util::size_t::mul(tile_size.rows(), tile_size.cols()));
-            Tile_t tile(tile_size, std::move(mem_view), tile_size.rows());
-            comm::sync::broadcast::receive_from(rank, comm_wrapper().colCommunicator(), tile);
-            return std::move(tile);
-          });
-          kk_tile = hpx::dataflow(executor_mpi, std::move(recv_bcast_f), serial_comm());
->>>>>>> e5686ce2
         }
       }
 
@@ -211,21 +186,14 @@
         // Avoid useless communications if one-row communicator grid
         if (row_comm_size > 1) {
           // Broadcast the panel row-wise
-<<<<<<< HEAD
           auto send_bcast_f =
               hpx::util::unwrapping([ex = executor_mpi_row](auto&& tile, auto&& promise) mutable {
                 auto fut = comm::bcast(ex, ex.comm().rank(), tile);
                 promise.set_value();
                 fut.get();
               });
-          hpx::dataflow(executor_hp, std::move(send_bcast_f),
-                        mat_a.read(LocalTileIndex{i_local, k_local_col}), row_bcast.chain());
-=======
-          auto send_bcast_f = unwrapping([](auto&& tile, auto&& comm_wrapper) {
-            comm::sync::broadcast::send(comm_wrapper().rowCommunicator(), tile);
-          });
-          hpx::dataflow(executor_mpi, std::move(send_bcast_f), mat_a.read(ik_local_idx), serial_comm());
->>>>>>> e5686ce2
+          hpx::dataflow(executor_hp, std::move(send_bcast_f), mat_a.read(ik_local_idx),
+                        row_bcast.chain());
         }
 
         panel[i_local] = mat_a.read(ik_local_idx);
@@ -239,30 +207,17 @@
         // Avoid useless communications if one-row communicator grid
         if (row_comm_size > 1) {
           // Receiving the panel
-<<<<<<< HEAD
-          auto recv_bcast_f = [ex = executor_mpi_row, rank = k_rank_col,
+          auto recv_bcast_f = [ex = executor_mpi_row, rank = kk_tile_rank.col(),
                                tile_size = mat_a.tileSize(GlobalTileIndex(i, k))](
-                                  auto&& fut_promise) mutable -> Tile<const T, Device::CPU> {
-            memory::MemoryView<T, Device::CPU> mem_view(
-                util::size_t::mul(tile_size.rows(), tile_size.cols()));
-            Tile<T, Device::CPU> tile(tile_size, std::move(mem_view), tile_size.rows());
+                                  auto&& fut_promise) mutable -> ConstTile_t {
+            MemView_t mem_view(util::size_t::mul(tile_size.rows(), tile_size.cols()));
+            Tile_t tile(tile_size, std::move(mem_view), tile_size.rows());
             auto fut = comm::bcast(ex, rank, tile);
             fut_promise.get().set_value();
             fut.get();
             return std::move(tile);
           };
           panel[i_local] = hpx::dataflow(executor_hp, std::move(recv_bcast_f), row_bcast.chain());
-=======
-          auto recv_bcast_f =
-              unwrapping([rank = kk_tile_rank.col(), tile_size = mat_a.tileSize(GlobalTileIndex(i, k))](
-                             auto&& comm_wrapper) -> ConstTile_t {
-                MemView_t mem_view(util::size_t::mul(tile_size.rows(), tile_size.cols()));
-                Tile_t tile(tile_size, std::move(mem_view), tile_size.rows());
-                comm::sync::broadcast::receive_from(rank, comm_wrapper().rowCommunicator(), tile);
-                return std::move(tile);
-              });
-          panel[i_local] = hpx::dataflow(executor_mpi, std::move(recv_bcast_f), serial_comm());
->>>>>>> e5686ce2
         }
       }
     }
@@ -290,7 +245,6 @@
         // Avoid useless communications if one-row communicator grid and if on the last panel
         if (col_comm_size > 1 && j != (mat_a.nrTiles().cols() - 1)) {
           // Broadcast the (trailing) panel column-wise
-<<<<<<< HEAD
           auto send_bcast_f =
               hpx::util::unwrapping([ex = executor_mpi_col](auto&& tile, auto&& promise) mutable {
                 auto fut = comm::bcast(ex, ex.comm().rank(), tile);
@@ -305,19 +259,6 @@
         // reading mat_a.read(j,k), using herk (blas operation)
         hpx::dataflow(trailing_matrix_executor, hpx::util::unwrapping(tile::herk<T, Device::CPU>), Lower,
                       NoTrans, -1.0, panel[i_local], 1.0, mat_a(LocalTileIndex{i_local, j_local}));
-=======
-          auto send_bcast_f = unwrapping([](auto&& tile, auto&& comm_wrapper) {
-            comm::sync::broadcast::send(comm_wrapper().colCommunicator(), tile);
-          });
-          hpx::dataflow(executor_mpi, std::move(send_bcast_f), panel[i_local], serial_comm());
-        }
-
-        // Check if the diagonal tile of the trailing matrix is on this node and
-        // compute first tile of the column of the trailing matrix: diagonal element mat_a(j,j), reading
-        // mat_a.read(j,k), using herk (blas operation)
-        hpx::dataflow(trailing_matrix_executor, unwrapping(tile::herk<T, Device::CPU>), Lower, NoTrans,
-                      -1.0, panel[i_local], 1.0, mat_a(LocalTileIndex{i_local, j_local}));
->>>>>>> e5686ce2
 
         col_panel = panel[i_local];
       }
@@ -325,30 +266,17 @@
         // Avoid useless communications if one-row communicator grid and if on the last panel
         if (col_comm_size > 1 && j != (mat_a.nrTiles().cols() - 1)) {
           // Update the (trailing) panel column-wise
-<<<<<<< HEAD
           auto recv_bcast_f = [ex = executor_mpi_col, rank = j_rank_row,
                                tile_size = mat_a.tileSize(GlobalTileIndex(j, k))](
-                                  auto&& fut_promise) mutable -> Tile<const T, Device::CPU> {
-            memory::MemoryView<T, Device::CPU> mem_view(
-                util::size_t::mul(tile_size.rows(), tile_size.cols()));
-            Tile<T, Device::CPU> tile(tile_size, std::move(mem_view), tile_size.rows());
+                                  auto&& fut_promise) mutable -> ConstTile_t {
+            MemView_t mem_view(util::size_t::mul(tile_size.rows(), tile_size.cols()));
+            Tile_t tile(tile_size, std::move(mem_view), tile_size.rows());
             auto fut = comm::bcast(ex, rank, tile);
             fut_promise.get().set_value();
             fut.get();
             return std::move(tile);
           };
           col_panel = hpx::dataflow(executor_hp, std::move(recv_bcast_f), col_bcast.chain());
-=======
-          auto recv_bcast_f =
-              unwrapping([rank = j_rank_row, tile_size = mat_a.tileSize(GlobalTileIndex(j, k))](
-                             auto&& comm_wrapper) -> ConstTile_t {
-                MemView_t mem_view(util::size_t::mul(tile_size.rows(), tile_size.cols()));
-                Tile_t tile(tile_size, std::move(mem_view), tile_size.rows());
-                comm::sync::broadcast::receive_from(rank, comm_wrapper().colCommunicator(), tile);
-                return std::move(tile);
-              });
-          col_panel = hpx::dataflow(executor_mpi, std::move(recv_bcast_f), serial_comm());
->>>>>>> e5686ce2
         }
       }
 
