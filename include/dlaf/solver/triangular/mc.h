--- conflicted
+++ resolved
@@ -19,7 +19,6 @@
 #include "dlaf/common/pipeline.h"
 #include "dlaf/common/vector.h"
 #include "dlaf/communication/communicator_grid.h"
-#include "dlaf/communication/executor.h"
 #include "dlaf/communication/functions_sync.h"
 #include "dlaf/communication/pool.h"
 #include "dlaf/lapack_tile.h"
@@ -441,10 +440,6 @@
         // Broadcast A(kk) row-wise
         auto k_local_col = distr_a.localTileFromGlobalTile<Coord::Col>(k);
         auto kk = LocalTileIndex{k_local_row, k_local_col};
-<<<<<<< HEAD
-=======
-
->>>>>>> 1cf66839
         kk_tile = mat_a.read(kk);
         comm::send_tile(executor_mpi, serial_comm, Coord::Row, mat_a.read(kk));
       }
@@ -488,10 +483,6 @@
       if (mat_a.rankIndex().col() == k_rank_col) {
         auto k_local_col = distr_a.localTileFromGlobalTile<Coord::Col>(k);
         auto ik = LocalTileIndex{i_local, k_local_col};
-<<<<<<< HEAD
-=======
-
->>>>>>> 1cf66839
         ik_tile = mat_a.read(ik);
         comm::send_tile(executor_mpi, serial_comm, Coord::Row, mat_a.read(ik));
       }
