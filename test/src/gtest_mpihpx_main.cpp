--- conflicted
+++ resolved
@@ -74,10 +74,7 @@
   // Initialize HPX
   auto ret = hpx::init(test_main, argc, argv);
 
-<<<<<<< HEAD
   // Tear-down
-=======
->>>>>>> 09599794
   MPI_Finalize();
 
   return ret;
